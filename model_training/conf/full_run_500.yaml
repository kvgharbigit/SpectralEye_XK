# Complete configuration for 500x500 full training run

defaults:
  - /config
  - override /model: mae_tiny
  - override /dataset: combined_dataset
  - override /scheduler: cosine_annealing

# Optimized hyperparameters for 500x500 full training (from diagnostic results)
hparams:
  batch_size: 6  # Optimal per-GPU batch size (w2_b6 was fastest: 48.1 samples/sec)
  nb_epochs: 250
  lr: 0.0001
  valid_interval: 10  # Validation every 10 epochs for long training

# Full dataset training
dataset:
  trial_mode: false

# Enable DDP for faster training
general:
  use_ddp: true
  parallel:
    use_parallel: true
    device_ids: [0, 1, 2]

# Standard data loading for 500x500
dataloader:
<<<<<<< HEAD
  num_workers: 2  # Moderate for larger files
=======
  num_workers: 2  # Optimal from diagnostic results (w2_b6 configuration)
>>>>>>> ef427c63
  pin_memory: true
  prefetch_factor: 2<|MERGE_RESOLUTION|>--- conflicted
+++ resolved
@@ -2,7 +2,7 @@
 
 defaults:
   - /config
-  - override /model: mae_tiny
+  - override /model: mae_medium
   - override /dataset: combined_dataset
   - override /scheduler: cosine_annealing
 
@@ -26,10 +26,6 @@
 
 # Standard data loading for 500x500
 dataloader:
-<<<<<<< HEAD
-  num_workers: 2  # Moderate for larger files
-=======
-  num_workers: 2  # Optimal from diagnostic results (w2_b6 configuration)
->>>>>>> ef427c63
+  num_workers: 4  # Moderate for larger files
   pin_memory: true
   prefetch_factor: 2